--- conflicted
+++ resolved
@@ -245,22 +245,16 @@
       if (this.js.useDefer) {
         scriptAttributes.push('defer');
       }
-<<<<<<< HEAD
-      return '<script src="' + path + '"></script>\n';
+
+      return cleanTag('<script ' + scriptAttributes.join(' ') + ' src="' + path + '"></script>\n');
     } else if (ext === 'css') {
       closing = this.useSelfClosingTags ? ' /' : '';
+
       if (this.css.preLoad) {
-        return '<link rel="preload" href="' + path + '"' + closing + ' as="style">\n<link rel="stylesheet" href="' + path + '"' + closing + '>\n';
-      }
-      return '<link rel="stylesheet" href="' + path + '"' + closing + '>\n';
-=======
-  
-      return cleanTag('<script ' + scriptAttributes.join(' ') + ' src="' + path + '"></script>\n');
-    } else {
-      closing = this.useSelfClosingTags ? ' /' : '';
+        return cleanTag('<link rel="preload" href="' + path + '"' + closing + ' as="style">\n<link rel="stylesheet" href="' + path + '"' + closing + '>\n');
+      }
 
       return cleanTag('<link rel="stylesheet" href="' + path + '"' + closing + '>\n');
->>>>>>> 07ad1a9b
     }
   },
 
